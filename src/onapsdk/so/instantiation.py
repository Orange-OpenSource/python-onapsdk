#!/usr/bin/env python3
# -*- coding: utf-8 -*-
# SPDX-License-Identifier: Apache-2.0
"""Instantion module."""
from abc import ABC
from dataclasses import dataclass, field
from typing import Any, Dict, Iterable, List, Optional
from uuid import uuid4

from dacite import from_dict

from onapsdk.aai.business.owning_entity import OwningEntity
from onapsdk.exceptions import (
    APIError, InvalidResponse, ParameterError, ResourceNotFound, StatusError
)
from onapsdk.onap_service import OnapService
from onapsdk.sdnc import NetworkPreload, VfModulePreload
from onapsdk.sdc.service import Network, Service as SdcService, Vnf, VfModule
from onapsdk.utils.jinja import jinja_env
from onapsdk.utils.headers_creator import headers_so_creator

from .so_element import OrchestrationRequest


@dataclass
class SoServiceVfModule:
    """Class to store a VfModule instance parameters."""

    model_name: str
    instance_name: str
    parameters: Dict[str, Any] = field(default_factory=dict)
    processing_priority: Optional[int] = None


@dataclass
class SoServiceVnf:
    """Class to store a Vnf instance parameters."""

    model_name: str
    instance_name: str
    parameters: Dict[str, Any] = field(default_factory=dict)
    vf_modules: List[SoServiceVfModule] = field(default_factory=list)
    processing_priority: Optional[int] = None


@dataclass
class SoService:
    """Class to store SO Service parameters used for macro instantiation.

    Contains value list: List of vnfs to instantiate
    Contains value: subscription service type
    """

    subscription_service_type: str
    vnfs: List[SoServiceVnf] = field(default_factory=list)
    instance_name: Optional[str] = None

    @classmethod
    def load(cls, data: Dict[str, Any]) -> "SoService":
        """Create a service instance description object from the dict.

        Useful if you keep your instance data in file.

        Returns:
            SoService: SoService object created from the dictionary

        """
        return from_dict(data_class=cls, data=data)



@dataclass
class VnfParameters:
    """Class to store vnf parameters used for macro instantiation.

    Contains value lists: List vnf Instantiation parameters and list of
    vfModule parameters
    """

    name: str
    vnf_parameters: Iterable["InstantiationParameter"] = None
    vfmodule_parameters: Iterable["VfmoduleParameters"] = None

@dataclass
class VfmoduleParameters:
    """Class to store vfmodule parameters used for macro instantiation.

    Contains value lists: List of vfModule parameters
    """

    name: str
    vfmodule_parameters: Iterable["InstantiationParameter"] = None


@dataclass
class InstantiationParameter:
    """Class to store instantiation parameters used for preload or macro instantiation.

    Contains two values: name of parameter and it's value
    """

    name: str
    value: str


@dataclass
class Subnet:  # pylint: disable=too-many-instance-attributes
    """Class to store subnet parameters used for preload."""

    name: str
    start_address: str
    gateway_address: str
    role: str = None
    cidr_mask: str = "24"
    ip_version: str = "4"
    dhcp_enabled: bool = False
    dhcp_start_address: Optional[str] = None
    dhcp_end_address: Optional[str] = None

    def __post_init__(self) -> None:
        """Post init subnet method.

        Checks if both dhcp_start_address and dhcp_end_address values are
        provided if dhcp is enabled.

        Raises:
            ParameterError: Neither dhcp_start_addres
                    nor dhcp_end_address are provided

        """
        if self.dhcp_enabled and \
            not all([self.dhcp_start_address,
                     self.dhcp_end_address]):
            msg = "DHCP is enabled but neither DHCP " \
                  "start nor end adresses are provided."
            raise ParameterError(msg)


class Instantiation(OrchestrationRequest, ABC):
    """Abstract class used for instantiation."""

    def __init__(self,
                 name: str,
                 request_id: str,
                 instance_id: str) -> None:
        """Instantiate object initialization.

        Initializator used by classes inherited from this abstract class.

        Args:
            name (str): instantiated object name
            request_id (str): request ID
            instance_id (str): instance ID
        """
        super().__init__(request_id)
        self.name: str = name
        self.instance_id: str = instance_id


class VfModuleInstantiation(Instantiation):  # pytest: disable=too-many-ancestors
    """VF module instantiation class."""

    def __init__(self,
                 name: str,
                 request_id: str,
                 instance_id: str,
                 vf_module: VfModule) -> None:
        """Initialize class object.

        Args:
            name (str): vf module name
            request_id (str): request ID
            instance_id (str): instance ID
            vnf_instantiation (VnfInstantiation): VNF instantiation class object
            vf_module (VfModule): VF module used for instantiation
        """
        super().__init__(name, request_id, instance_id)
        self.vf_module: VfModule = vf_module

    @classmethod
    def instantiate_ala_carte(cls,  # pylint: disable=too-many-arguments
                              vf_module: "VfModule",
                              vnf_instance: "VnfInstance",
                              cloud_region: "CloudRegion",
                              tenant: "Tenant",
                              vf_module_instance_name: str = None,
                              vnf_parameters: Iterable["InstantiationParameter"] = None,
                              use_preload: bool = True) -> "VfModuleInstantiation":
        """Instantiate VF module.

        Iterate throught vf modules from service Tosca file and instantiate vf modules.

        Args:
            vf_module (VfModule): VfModule to instantiate
            vnf_instance (VnfInstance): VnfInstance object
            cloud_region (CloudRegion, optional): Cloud region to use in instantiation request.
                Defaults to None.
            tenant (Tenant, optional): Tenant to use in instnatiation request.
                Defaults to None.
            vf_module_instance_name_factory (str, optional): Factory to create VF module names.
                It's going to be a prefix of name. Index of vf module in Tosca file will be
                added to it.
                If no value is provided it's going to be
                "Python_ONAP_SDK_vf_module_service_instance_{str(uuid4())}".
                Defaults to None.
            vnf_parameters (Iterable[InstantiationParameter], optional): Parameters which are
                going to be used in preload upload for vf modules or passed in "userParams".
                Defaults to None.
            use_preload (bool, optional): This flag determines whether instantiation parameters
                are used as preload or "userParams" content. Defaults to True

        Yields:
            Iterator[VfModuleInstantiation]: VfModuleInstantiation class object.

        """
        if vf_module_instance_name is None:
            vf_module_instance_name = \
                f"Python_ONAP_SDK_vf_module_instance_{str(uuid4())}"
        if use_preload:
            VfModulePreload.upload_vf_module_preload(
                vnf_instance,
                vf_module_instance_name,
                vf_module,
                vnf_parameters
            )
            vnf_parameters = None
        sdc_service: SdcService = vnf_instance.service_instance.sdc_service
        response: dict = cls.send_message_json(
            "POST",
            (f"Instantiate {sdc_service.name} "
             f"service vf module {vf_module.name}"),
            (f"{cls.base_url}/onap/so/infra/serviceInstantiation/{cls.api_version}/"
             f"serviceInstances/{vnf_instance.service_instance.instance_id}/vnfs/"
             f"{vnf_instance.vnf_id}/vfModules"),
            data=jinja_env().get_template("instantiate_vf_module_ala_carte.json.j2").
            render(
                vf_module_instance_name=vf_module_instance_name,
                vf_module=vf_module,
                service=sdc_service,
                cloud_region=cloud_region,
                tenant=tenant,
                vnf_instance=vnf_instance,
                vf_module_parameters=vnf_parameters or []
            ),
            headers=headers_so_creator(OnapService.headers)
        )
        return VfModuleInstantiation(
            name=vf_module_instance_name,
            request_id=response["requestReferences"].get("requestId"),
            instance_id=response["requestReferences"].get("instanceId"),
            vf_module=vf_module
        )

class NodeTemplateInstantiation(Instantiation, ABC):  # pytest: disable=too-many-ancestors
    """Base class for service's node_template object instantiation."""

    def __init__(self,  # pylint: disable=too-many-arguments
                 name: str,
                 request_id: str,
                 instance_id: str,
                 line_of_business: str,
                 platform: str) -> None:
        """Node template object initialization.

        Args:
            name (str): Node template name
            request_id (str): Node template instantiation request ID
            instance_id (str): Node template instance ID
            line_of_business (str): LineOfBusiness name
            platform (str): Platform name
        """
        super().__init__(name, request_id, instance_id)
        self.line_of_business = line_of_business
        self.platform = platform


class VnfInstantiation(NodeTemplateInstantiation):  # pylint: disable=too-many-ancestors
    """VNF instantiation class."""

    def __init__(self,  # pylint: disable=too-many-arguments
                 name: str,
                 request_id: str,
                 instance_id: str,
                 line_of_business: str,
                 platform: str,
                 vnf: Vnf) -> None:
        """Class VnfInstantion object initialization.

        Args:
            name (str): VNF name
            request_id (str): request ID
            instance_id (str): instance ID
            service_instantiation ([type]): ServiceInstantiation class object
            line_of_business (str): LineOfBusiness name
            platform (str): Platform name
            vnf (Vnf): Vnf class object
        """
        super().__init__(name, request_id, instance_id, line_of_business, platform)
        self.vnf = vnf

    @classmethod
    def create_from_request_response(cls, request_response: dict) -> "VnfInstantiation":
        """Create VNF instantiation object based on request details.

        Raises:
            ResourceNotFound: Service related with given object doesn't exist
            ResourceNotFound: No ServiceInstantiation related with given VNF instantiation
            ResourceNotFound: VNF related with given object doesn't exist
            InvalidResponse: Invalid dictionary - couldn't create VnfInstantiation object

        Returns:
            VnfInstantiation: VnfInstantiation object

        """
        if request_response.get("request", {}).get("requestScope") == "vnf" and \
            request_response.get("request", {}).get("requestType") == "createInstance":
            service: SdcService = None
            for related_instance in request_response.get("request", {}).get("requestDetails", {})\
                    .get("relatedInstanceList", []):
                if related_instance.get("relatedInstance", {}).get("modelInfo", {})\
                        .get("modelType") == "service":
                    service = SdcService(related_instance.get("relatedInstance", {})\
                        .get("modelInfo", {}).get("modelName"))
            if not service:
                raise ResourceNotFound("No related service in Vnf instance details response")
            vnf: Vnf = None
            for service_vnf in service.vnfs:
                if service_vnf.name == request_response.get("request", {})\
                    .get("requestDetails", {}).get("modelInfo", {}).get("modelCustomizationName"):
                    vnf = service_vnf
            if not vnf:
                raise ResourceNotFound("No vnf in service vnfs list")
            return cls(
                name=request_response.get("request", {})\
                    .get("instanceReferences", {}).get("vnfInstanceName"),
                request_id=request_response.get("request", {}).get("requestId"),
                instance_id=request_response.get("request", {})\
                    .get("instanceReferences", {}).get("vnfInstanceId"),
                line_of_business=request_response.get("request", {})\
                    .get("requestDetails", {}).get("lineOfBusiness", {}).get("lineOfBusinessName"),
                platform=request_response.get("request", {})\
                    .get("requestDetails", {}).get("platform", {}).get("platformName"),
                vnf=vnf
            )
        raise InvalidResponse("Invalid vnf instantions in response dictionary's requestList")

    @classmethod
    def get_by_vnf_instance_name(cls, vnf_instance_name: str) -> "VnfInstantiation":
        """Get VNF instantiation request by instance name.

        Raises:
            InvalidResponse: Vnf instance with given name does not contain
                requestList or the requestList does not contain any details.

        Returns:
            VnfInstantiation: Vnf instantiation request object

        """
        response: dict = cls.send_message_json(
            "GET",
            f"Check {vnf_instance_name} service instantiation status",
            (f"{cls.base_url}/onap/so/infra/orchestrationRequests/{cls.api_version}?"
             f"filter=vnfInstanceName:EQUALS:{vnf_instance_name}"),
            headers=headers_so_creator(OnapService.headers)
        )
        key = "requestList"
        if not response.get(key, []):
            raise InvalidResponse(f"{key} of a Vnf instance is missing.")
        for details in response[key]:
            return cls.create_from_request_response(details)
        msg = f"No details available in response dictionary's {key}."
        raise InvalidResponse(msg)

    @classmethod
    def instantiate_ala_carte(cls,  # pylint: disable=too-many-arguments
                              aai_service_instance: "ServiceInstance",
                              vnf_object: "Vnf",
                              line_of_business: str,
                              platform: str,
                              cloud_region: "CloudRegion",
                              tenant: "Tenant",
                              sdc_service: "SdcService",
                              vnf_instance_name: str = None,
                              vnf_parameters: Iterable["InstantiationParameter"] = None
                              ) -> "VnfInstantiation":
        """Instantiate Vnf using a'la carte method.

        Args:
            vnf_object (Vnf): Vnf to instantiate
            line_of_business_object (LineOfBusiness): LineOfBusiness to use in instantiation request
            platform_object (Platform): Platform to use in instantiation request
            cloud_region (CloudRegion): Cloud region to use in instantiation request.
            tenant (Tenant): Tenant to use in instnatiation request.
            vnf_instance_name (str, optional): Vnf instance name. Defaults to None.
            vnf_parameters (Iterable[InstantiationParameter], optional): Instantiation parameters
                that are sent in the request. Defaults to None

        Returns:
            VnfInstantiation: VnfInstantiation object

        """
        if vnf_instance_name is None:
            vnf_instance_name = \
                f"Python_ONAP_SDK_vnf_instance_{str(uuid4())}"
        response: dict = cls.send_message_json(
            "POST",
            (f"Instantiate {sdc_service.name} "
             f"service vnf {vnf_object.name}"),
            (f"{cls.base_url}/onap/so/infra/serviceInstantiation/{cls.api_version}/"
             f"serviceInstances/{aai_service_instance.instance_id}/vnfs"),
            data=jinja_env().get_template("instantiate_vnf_ala_carte.json.j2").
            render(
                instance_name=vnf_instance_name,
                vnf=vnf_object,
                service=sdc_service,
                cloud_region=cloud_region or \
                    next(aai_service_instance.service_subscription.cloud_regions),
                tenant=tenant or next(aai_service_instance.service_subscription.tenants),
                line_of_business=line_of_business,
                platform=platform,
                service_instance=aai_service_instance,
                vnf_parameters=vnf_parameters or []
            ),
            headers=headers_so_creator(OnapService.headers)
        )
        return VnfInstantiation(
            name=vnf_instance_name,
            request_id=response["requestReferences"]["requestId"],
            instance_id=response["requestReferences"]["instanceId"],
            line_of_business=line_of_business,
            platform=platform,
            vnf=vnf_object
        )

class ServiceInstantiation(Instantiation):  # pylint: disable=too-many-ancestors
    """Service instantiation class."""

    def __init__(self,  # pylint: disable=too-many-arguments
                 name: str,
                 request_id: str,
                 instance_id: str,
                 sdc_service: "SdcService",
                 cloud_region: "CloudRegion",
                 tenant: "Tenant",
                 customer: "Customer",
                 owning_entity: OwningEntity,
                 project: str) -> None:
        """Class ServiceInstantiation object initialization.

        Args:
            name (str): service instance name
            request_id (str): service instantiation request ID
            instance_id (str): service instantiation ID
            sdc_service (SdcService): SdcService class object
            cloud_region (CloudRegion): CloudRegion class object
            tenant (Tenant): Tenant class object
            customer (Customer): Customer class object
            owning_entity (OwningEntity): OwningEntity class object
            project (str): Project name

        """
        super().__init__(name, request_id, instance_id)
        self.sdc_service = sdc_service
        self.cloud_region = cloud_region
        self.tenant = tenant
        self.customer = customer
        self.owning_entity = owning_entity
        self.project = project

    @classmethod
    def instantiate_ala_carte(cls,  # pylint: disable=too-many-arguments
                              sdc_service: "SdcService",
                              cloud_region: "CloudRegion",
                              tenant: "Tenant",
                              customer: "Customer",
                              owning_entity: OwningEntity,
                              project: str,
                              service_subscription: "ServiceSubscription",
                              service_instance_name: str = None,
                              enable_multicloud: bool = False) -> "ServiceInstantiation":
        """Instantiate service using SO a'la carte request.

        Args:
            sdc_service (SdcService): Service to instantiate
            cloud_region (CloudRegion): Cloud region to use in instantiation request
            tenant (Tenant): Tenant to use in instantiation request
            customer (Customer): Customer to use in instantiation request
            owning_entity (OwningEntity): Owning entity to use in instantiation request
            project (str): Project name to use in instantiation request
            service_subscription (ServiceSubscription): Customer's service subsription.
            service_instance_name (str, optional): Service instance name. Defaults to None.
            enable_multicloud (bool, optional): Determines if Multicloud should be enabled
                for instantiation request. Defaults to False.

        Raises:
            StatusError: if a service is not distributed.

        Returns:
            ServiceInstantiation: instantiation request object

        """
        if not sdc_service.distributed:
            msg = f"Service {sdc_service.name} is not distributed."
            raise StatusError(msg)
        if service_instance_name is None:
            service_instance_name = f"Python_ONAP_SDK_service_instance_{str(uuid4())}"
        response: dict = cls.send_message_json(
            "POST",
            f"Instantiate {sdc_service.name} service a'la carte",
            (f"{cls.base_url}/onap/so/infra/"
             f"serviceInstantiation/{cls.api_version}/serviceInstances"),
            data=jinja_env().get_template("instantiate_service_ala_carte.json.j2").
            render(
                sdc_service=sdc_service,
                cloud_region=cloud_region,
                tenant=tenant,
                customer=customer,
                owning_entity=owning_entity,
                service_instance_name=service_instance_name,
                project=project,
                enable_multicloud=enable_multicloud,
                service_subscription=service_subscription
            ),
            headers=headers_so_creator(OnapService.headers)
        )
        return cls(
            name=service_instance_name,
            request_id=response["requestReferences"].get("requestId"),
            instance_id=response["requestReferences"].get("instanceId"),
            sdc_service=sdc_service,
            cloud_region=cloud_region,
            tenant=tenant,
            customer=customer,
            owning_entity=owning_entity,
            project=project
        )

    # pylint: disable=too-many-arguments, too-many-locals
    @classmethod
    def instantiate_macro(cls,
                          sdc_service: "SdcService",
                          customer: "Customer",
                          owning_entity: OwningEntity,
                          project: str,
                          line_of_business: str,
                          platform: str,
                          aai_service: "AaiService" = None,
                          cloud_region: "CloudRegion" = None,
                          tenant: "Tenant" = None,
                          service_instance_name: str = None,
                          vnf_parameters: Iterable["VnfParameters"] = None,
                          enable_multicloud: bool = False,
                          so_service: "SoService" = None,
                          service_subscription: "ServiceSubscription" = None
                          ) -> "ServiceInstantiation":
        """Instantiate service using SO macro request.

        Args:
            sdc_service (SdcService): Service to instantiate
            customer (Customer): Customer to use in instantiation request
            owning_entity (OwningEntity): Owning entity to use in instantiation request
            project (Project): Project name to use in instantiation request
            line_of_business_object (LineOfBusiness): LineOfBusiness name to use
                in instantiation request
            platform_object (Platform): Platform name to use in instantiation request
            aai_service (AaiService): Service object from aai sdc
            cloud_region (CloudRegion): Cloud region to use in instantiation request
            tenant (Tenant): Tenant to use in instantiation request
            service_instance_name (str, optional): Service instance name. Defaults to None.
            vnf_parameters: (Iterable[VnfParameters]): Parameters which are
                going to be used for vnfs instantiation. Defaults to None.
            enable_multicloud (bool, optional): Determines if Multicloud should be enabled
                for instantiation request. Defaults to False.
            so_service (SoService, optional): SO values to use in instantiation request
            service_subscription(ServiceSubscription, optional): Customer service subscription
                for the instantiated service. Required if so_service is not provided.

        Raises:
            StatusError: if a service is not distributed.

        Returns:
            ServiceInstantiation: instantiation request object

        """
        template_file = "instantiate_service_macro.json.j2"
        if so_service:
            template_file = "instantiate_multi_vnf_service_macro.json.j2"
<<<<<<< HEAD
        else:
            if not service_subscription:
                raise ParameterError("If no so_service is provided, "
                                     "service_subscription parameter is required!")
=======
            if so_service.instance_name:
                service_instance_name = so_service.instance_name
        else:
            if service_instance_name is None:
                service_instance_name = f"Python_ONAP_SDK_service_instance_{str(uuid4())}"
>>>>>>> a72df8c6
        if not sdc_service.distributed:
            msg = f"Service {sdc_service.name} is not distributed."
            raise StatusError(msg)

        response: dict = cls.send_message_json(
            "POST",
            f"Instantiate {sdc_service.name} service macro",
            (f"{cls.base_url}/onap/so/infra/"
             f"serviceInstantiation/{cls.api_version}/serviceInstances"),
            data=jinja_env().get_template(template_file). \
                render(
                    so_service=so_service,
                    sdc_service=sdc_service,
                    cloud_region=cloud_region,
                    tenant=tenant,
                    customer=customer,
                    owning_entity=owning_entity,
                    project=project,
                    aai_service=aai_service,
                    line_of_business=line_of_business,
                    platform=platform,
                    service_instance_name=service_instance_name,
                    vnf_parameters=vnf_parameters,
                    enable_multicloud=enable_multicloud,
                    service_subscription=service_subscription
                ),
            headers=headers_so_creator(OnapService.headers)
            )
        return cls(
            name=service_instance_name,
            request_id=response["requestReferences"].get("requestId"),
            instance_id=response["requestReferences"].get("instanceId"),
            sdc_service=sdc_service,
            cloud_region=cloud_region,
            tenant=tenant,
            customer=customer,
            owning_entity=owning_entity,
            project=project
        )

    @property
    def aai_service_instance(self) -> "ServiceInstance":
        """Service instane associated with service instantiation request.

        Raises:
            StatusError: if a service is not instantiated -
                not in COMPLETE status.
            APIError: A&AI resource is not created

        Returns:
            ServiceInstance: ServiceInstance

        """
        required_status = self.StatusEnum.COMPLETED
        if self.status != required_status:
            msg = (f"Service {self.name} is not instantiated - "
                   f"not in {required_status} status.")
            raise StatusError(msg)
        try:
            service_subscription: "ServiceSubscription" = \
                self.customer.get_service_subscription_by_service_type(self.sdc_service.name)
            return service_subscription.get_service_instance_by_name(self.name)
        except APIError as exc:
            self._logger.error("A&AI resources not created properly")
            raise exc


class NetworkInstantiation(NodeTemplateInstantiation):  # pylint: disable=too-many-ancestors
    """Network instantiation class."""

    def __init__(self,  # pylint: disable=too-many-arguments
                 name: str,
                 request_id: str,
                 instance_id: str,
                 line_of_business: str,
                 platform: str,
                 network: Network) -> None:
        """Class NetworkInstantiation object initialization.

        Args:
            name (str): VNF name
            request_id (str): request ID
            instance_id (str): instance ID
            service_instantiation ([type]): ServiceInstantiation class object
            line_of_business (str): LineOfBusiness name
            platform (str): Platform name
            vnf (Network): Network class object
        """
        super().__init__(name, request_id, instance_id, line_of_business, platform)
        self.network = network

    @classmethod
    def instantiate_ala_carte(cls,  # pylint: disable=too-many-arguments
                              aai_service_instance: "ServiceInstance",
                              network_object: "Network",
                              line_of_business: str,
                              platform: str,
                              cloud_region: "CloudRegion",
                              tenant: "Tenant",
                              network_instance_name: str = None,
                              subnets: Iterable[Subnet] = None) -> "NetworkInstantiation":
        """Instantiate Network using a'la carte method.

        Args:
            network_object (Network): Network to instantiate
            line_of_business (str): LineOfBusiness name to use in instantiation request
            platform (str): Platform name to use in instantiation request
            cloud_region (CloudRegion): Cloud region to use in instantiation request.
            tenant (Tenant): Tenant to use in instnatiation request.
            network_instance_name (str, optional): Network instance name. Defaults to None.

        Returns:
            NetworkInstantiation: NetworkInstantiation object

        """
        if network_instance_name is None:
            network_instance_name = \
                f"Python_ONAP_SDK_network_instance_{str(uuid4())}"
        NetworkPreload.upload_network_preload(network=network_object,
                                              network_instance_name=network_instance_name,
                                              subnets=subnets)
        response: dict = cls.send_message_json(
            "POST",
            (f"Instantiate {aai_service_instance.sdc_service.name} "
             f"service network {network_object.name}"),
            (f"{cls.base_url}/onap/so/infra/serviceInstantiation/{cls.api_version}/"
             f"serviceInstances/{aai_service_instance.instance_id}/networks"),
            data=jinja_env().get_template("instantiate_network_ala_carte.json.j2").
            render(
                instance_name=network_instance_name,
                network=network_object,
                service=aai_service_instance.sdc_service,
                cloud_region=cloud_region or \
                    next(aai_service_instance.service_subscription.cloud_regions),
                tenant=tenant or next(aai_service_instance.service_subscription.tenants),
                line_of_business=line_of_business,
                platform=platform,
                service_instance=aai_service_instance,
                subnets=subnets
            ),
            headers=headers_so_creator(OnapService.headers)
        )
        return cls(
            name=network_instance_name,
            request_id=response["requestReferences"]["requestId"],
            instance_id=response["requestReferences"]["instanceId"],
            line_of_business=line_of_business,
            platform=platform,
            network=network_object
        )<|MERGE_RESOLUTION|>--- conflicted
+++ resolved
@@ -585,18 +585,14 @@
         template_file = "instantiate_service_macro.json.j2"
         if so_service:
             template_file = "instantiate_multi_vnf_service_macro.json.j2"
-<<<<<<< HEAD
+            if so_service.instance_name:
+                service_instance_name = so_service.instance_name
         else:
             if not service_subscription:
                 raise ParameterError("If no so_service is provided, "
                                      "service_subscription parameter is required!")
-=======
-            if so_service.instance_name:
-                service_instance_name = so_service.instance_name
-        else:
             if service_instance_name is None:
                 service_instance_name = f"Python_ONAP_SDK_service_instance_{str(uuid4())}"
->>>>>>> a72df8c6
         if not sdc_service.distributed:
             msg = f"Service {sdc_service.name} is not distributed."
             raise StatusError(msg)
