# SPDX-License-Identifier: Apache-2.0
"""CDS Blueprint module."""
import json
import re
from dataclasses import dataclass, field
from datetime import datetime
from io import BytesIO
from typing import Any, Dict, Generator, Iterator, List, Optional
from urllib.parse import urlencode
from uuid import uuid4
from zipfile import ZipFile

import oyaml as yaml

from onapsdk.utils.jinja import jinja_env
from onapsdk.exceptions import FileError, ParameterError, ValidationError

from .cds_element import CdsElement
from .data_dictionary import DataDictionary, DataDictionarySet


@dataclass
class CbaMetadata:
    """Class to hold CBA metadata values."""

    tosca_meta_file_version: str
    csar_version: str
    created_by: str
    entry_definitions: str
    template_name: str
    template_version: str
    template_tags: str


@dataclass
class Mapping:
    """Blueprint's template mapping.

    Stores mapping data:
      - name,
      - type,
      - name of dictionary from which value should be get,
      - dictionary source of value.
    """

    name: str
    mapping_type: str
    dictionary_name: str
    dictionary_sources: List[str] = field(default_factory=list)

    def __hash__(self) -> int:  # noqa: D401
        """Mapping object hash.

        Based on mapping name.

        Returns:
            int: Mapping hash

        """
        return hash(self.name)

    def __eq__(self, mapping: "Mapping") -> bool:
        """Compare two mapping objects.

        Mappings are equal if have the same name.

        Args:
            mapping (Mapping): Mapping object to compare with.

        Returns:
            bool: True if objects have the same name, False otherwise.

        """
        return self.name == mapping.name

    def merge(self, mapping: "Mapping") -> None:
        """Merge mapping objects.

        Merge objects dictionary sources.

        Args:
            mapping (Mapping): Mapping object to merge.

        """
        self.dictionary_sources = list(
            set(self.dictionary_sources) | set(mapping.dictionary_sources)
        )

    def generate_data_dictionary(self) -> dict:
        """Generate data dictionary for mapping.

        Data dictionary with required data sources, type and name for mapping will be created from
            Jinja2 template.

        Returns:
            dict: Data dictionary

        """
        return json.loads(
            jinja_env().get_template("data_dictionary_base.json.j2").render(mapping=self)
        )


class MappingSet:
    """Set of mapping objects.

    Mapping objects will be stored in dictionary where mapping name is a key.
    No two mappings with the same name can be stored in this collection.
    """

    def __init__(self) -> None:
        """Initialize mappings collection.

        Create dictionary to store mappings.
        """
        self.mappings = {}

    def __len__(self) -> int:  # noqa: D401
        """Mapping set length.

        Returns:
            int: Number of stored mapping objects.

        """
        return len(self.mappings)

    def __iter__(self) -> Iterator[Mapping]:
        """Iterate through mapping stored in set.

        Returns:
            Iterator[Mapping]: Stored mappings iterator.

        """
        return iter(list(self.mappings.values()))

    def __getitem__(self, index: int) -> Mapping:
        """Get item stored on given index.

        Args:
            index (int): Index number.

        Returns:
            Mapping: Mapping stored on given index.

        """
        return list(self.mappings.values())[index]

    def add(self, mapping: Mapping) -> None:
        """Add mapping to set.

        If there is already mapping object with the same name in collection
            they will be merged.

        Args:
            mapping (Mapping): Mapping to add to collection.

        """
        if mapping.name not in self.mappings:
            self.mappings.update({mapping.name: mapping})
        else:
            self.mappings[mapping.name].merge(mapping)

    def extend(self, iterable: Iterator[Mapping]) -> None:
        """Extend set with an iterator of mappings.

        Args:
            iterable (Iterator[Mapping]): Mappings iterator.

        """
        for mapping in iterable:
            self.add(mapping)


class Workflow(CdsElement):
    """Blueprint's workflow.

    Stores workflow steps, inputs, outputs.
    Executes workflow using CDS HTTP API.
    """

    @dataclass
    class WorkflowStep:
        """Workflow step class.

        Stores step name, description, target and optional activities.
        """

        name: str
        description: str
        target: str
        activities: List[Dict[str, str]] = field(default_factory=list)

    @dataclass
    class WorkflowInput:
        """Workflow input class.

        Stores input name, information if it's required, type, and optional description.
        """

        name: str
        required: bool
        type: str
        description: str = ""

    @dataclass
    class WorkflowOutput:
        """Workflow output class.

        Stores output name, type na value.
        """

        name: str
        type: str
        value: Dict[str, Any]

    def __init__(self,
                 cba_workflow_name: str,
                 cba_workflow_data: dict,
                 blueprint: "Blueprint") -> None:
        """Workflow initialization.

        Args:
            cba_workflow_name (str): Workflow name.
            cba_workflow_data (dict): Workflow data.
            blueprint (Blueprint): Blueprint object which contains workflow.

        """
        super().__init__()
        self.name: str = cba_workflow_name
        self.workflow_data: dict = cba_workflow_data
        self.blueprint: "Blueprint" = blueprint
        self._steps: List[self.WorkflowStep] = None
        self._inputs: List[self.WorkflowInput] = None
        self._outputs: List[self.WorkflowOutput] = None

    def __repr__(self) -> str:
        """Representation of object.

        Returns:
            str: Object's string representation

        """
        return (f"Workflow(name='{self.name}', "
                f"blueprint_name='{self.blueprint.metadata.template_name})'")

    @property
    def steps(self) -> List["Workflow.WorkflowStep"]:
        """Workflow's steps property.

        Returns:
            List[Workflow.WorkflowStep]: List of workflow's steps.

        """
        if self._steps is None:
            self._steps = []
            for step_name, step_data in self.workflow_data.get("steps", {}).items():
                self._steps.append(
                    self.WorkflowStep(
                        name=step_name,
                        description=step_data.get("description"),
                        target=step_data.get("target"),
                        activities=step_data.get("activities", []),
                    )
                )
        return self._steps

    @property
    def inputs(self) -> List["Workflow.WorkflowInput"]:
        """Workflow's inputs property.

        Returns:
            List[Workflow.WorkflowInput]: List of workflows's inputs.

        """
        if self._inputs is None:
            self._inputs = []
            for input_name, input_data in self.workflow_data.get("inputs", {}).items():
                self._inputs.append(
                    self.WorkflowInput(
                        name=input_name,
                        required=input_data.get("required"),
                        type=input_data.get("type"),
                        description=input_data.get("description"),
                    )
                )
        return self._inputs

    @property
    def outputs(self) -> List["Workflow.WorkflowOutput"]:
        """Workflow's outputs property.

        Returns:
            List[Workflow.WorkflowOutput]: List of workflows's outputs.

        """
        if self._outputs is None:
            self._outputs = []
            for output_name, output_data in self.workflow_data.get("outputs", {}).items():
                self._outputs.append(
                    self.WorkflowOutput(
                        name=output_name,
                        type=output_data.get("type"),
                        value=output_data.get("value"),
                    )
                )
        return self._outputs

    @property
    def url(self) -> str:
        """Workflow execution url.

        Returns:
            str: Url to call warkflow execution.

        """
        return f"{self._url}/api/v1/execution-service/process"

    def execute(self, inputs: dict) -> dict:
        """Execute workflow.

        Call CDS HTTP API to execute workflow.

        Args:
            inputs (dict): Inputs dictionary.

        Returns:
            dict: Response's payload.

        """
        # There should be some flague to check if CDS UI API is used or blueprintprocessor.
        # For CDS UI API there is no endporint to execute workflow, so it has to be turned off.
        execution_service_input: dict = {
            "commonHeader": {
                "originatorId": "onapsdk",
                "requestId": str(uuid4()),
                "subRequestId": str(uuid4()),
                "timestamp": datetime.utcnow().strftime("%Y-%m-%dT%H:%M:%S.%fZ"),
            },
            "actionIdentifiers": {
                "blueprintName": self.blueprint.metadata.template_name,
                "blueprintVersion": self.blueprint.metadata.template_version,
                "actionName": self.name,
                "mode": "SYNC",  # Has to be SYNC for REST call
            },
            "payload": {f"{self.name}-request": inputs},
        }
        response: "requests.Response" = self.send_message_json(
            "POST",
            f"Execute {self.blueprint.metadata.template_name} blueprint {self.name} workflow",
            self.url,
            auth=self.auth,
            data=json.dumps(execution_service_input)
        )
        return response["payload"]


class ResolvedTemplate(CdsElement):
    """Resolved template class.

    Store and retrieve rendered template results.
    """

    def __init__(self, blueprint: "Blueprint",  # pylint: disable=too-many-arguments
                 artifact_name: Optional[str] = None,
                 resolution_key: Optional[str] = None,
                 resource_id: Optional[str] = None,
<<<<<<< HEAD
                 resource_type: Optional[str] = None,
                 occurrence: Optional[str] = None,
                 response_format: str = "application/json") -> None:
=======
                 resource_type: Optional[str] = None) -> None:
>>>>>>> f6454e39
        """Init resolved template class instance.

        Args:
            blueprint (Blueprint): Blueprint object.
            artifact_name (Optional[str], optional): Artifact name for which to retrieve
                a resolved resource. Defaults to None.
            resolution_key (Optional[str], optional): Resolution Key associated with
                the resolution. Defaults to None.
            resource_id (Optional[str], optional): Resource Id associated with
                the resolution. Defaults to None.
            resource_type (Optional[str], optional): Resource Type associated
                with the resolution. Defaults to None.
<<<<<<< HEAD
            occurrence (Optional[str], optional): Occurrence of the template resolution (1-n).
                Defaults to None.
            response_format (str): Expected format of the template being retrieved.
                Default to "application/json".
=======
>>>>>>> f6454e39

        """
        super().__init__()
        self.blueprint: "Blueprint" = blueprint
        self.artifact_name: Optional[str] = artifact_name
        self.resolution_key: Optional[str] = resolution_key
        self.resource_id: Optional[str] = resource_id
        self.resource_type: Optional[str] = resource_type
<<<<<<< HEAD
        self.occurrence: Optional[str] = occurrence
        self.response_format: str = response_format
=======
>>>>>>> f6454e39

    @property
    def url(self) -> str:
        """Url property.

        Returns:
            str: Url

        """
        return f"{self._url}/api/v1/template"

    @property
    def resolved_template_url(self) -> str:
        """Url to retrieve resolved template.

        Filter None parameters.

        Returns:
            str: Retrieve resolved template url

        """
        params_dict: Dict[str, str] = urlencode(dict(filter(lambda item: item[1] is not None, {
            "bpName": self.blueprint.metadata.template_name,
            "bpVersion": self.blueprint.metadata.template_version,
            "artifactName": self.artifact_name,
            "resolutionKey": self.resolution_key,
            "resourceType": self.resource_type,
<<<<<<< HEAD
            "resourceId": self.resource_id,
            "occurrence": self.occurrence,
            "format": self.response_format
=======
            "resourceId": self.resource_id
>>>>>>> f6454e39
        }.items())))
        return f"{self.url}?{params_dict}"

    def get_resolved_template(self) -> Dict[str, str]:
        """Get resolved template.

        Returns:
            Dict[str, str]: Resolved template

        """
        return self.send_message_json(
            "GET",
            f"Get resolved template {self.artifact_name} for "
            f"{self.blueprint.metadata.template_name} version "
            f"{self.blueprint.metadata.template_version}",
            self.resolved_template_url,
            auth=self.auth
        )

    def store_resolved_template(self, resolved_template: str) -> None:
        """Store resolved template.

        Args:
            resolved_template (str): Template to store

        Raises:
            ParameterError: To store template it's needed to pass artifact name and:
             - resolution key, or
             - resource type and resource id.
            If not all needed parameters are given that exception will be raised.

        """
        if self.artifact_name and self.resolution_key:
            return self.store_resolved_template_with_resolution_key(resolved_template)
        if self.artifact_name and self.resource_type and self.resource_id:
            return self.store_resolved_template_with_resource_type_and_id(resolved_template)
        raise ParameterError("To store template artifact name with resolution key or both "
                             "resource type and id is needed")

    def store_resolved_template_with_resolution_key(self, resolved_template: str) -> None:
        """Store template using resolution key.

        Args:
            resolved_template (str): Template to store

        """
        return self.send_message(
            "POST",
            f"Store resolved template {self.artifact_name} for "
            f"{self.blueprint.metadata.template_name} version "
            f"{self.blueprint.metadata.template_version}",
            f"{self.url}/{self.blueprint.metadata.template_name}/"
            f"{self.blueprint.metadata.template_version}/{self.artifact_name}/"
            f"{self.resolution_key}",
            auth=self.auth,
            data=resolved_template
        )

    def store_resolved_template_with_resource_type_and_id(self, resolved_template: str) -> None:
        """Store template using resource type and resource ID.

        Args:
            resolved_template (str): Template to store

        """
        return self.send_message(
            "POST",
            f"Store resolved template {self.artifact_name} for "
            f"{self.blueprint.metadata.template_name} version "
            f"{self.blueprint.metadata.template_version}",
            f"{self.url}/{self.blueprint.metadata.template_name}/"
            f"{self.blueprint.metadata.template_version}/{self.artifact_name}/"
            f"{self.resource_type}/{self.resource_id}",
            auth=self.auth,
            data=resolved_template
        )

class Blueprint(CdsElement):
    """CDS blueprint representation."""

    TEMPLATES_RE = r"Templates\/.*json$"
    TOSCA_META = "TOSCA-Metadata/TOSCA.meta"

    def __init__(self, cba_file_bytes: bytes) -> None:
        """Blueprint initialization.

        Save blueprint zip file bytes.
        You can create that object using opened file or bytes:
            blueprint = Blueprint(open("path/to/CBA.zip", "rb"))
        or
            with open("path/to/CBA.zip", "rb") as cba:
                blueprint = Blueprint(cba.read())
        It is even better to use second example due to CBA file will be correctly closed for sure.

        Args:
            cba_file_bytes (bytes): CBA ZIP file bytes

        """
        super().__init__()
        self.cba_file_bytes: bytes = cba_file_bytes
        self._cba_metadata: CbaMetadata = None
        self._cba_mappings: MappingSet = None
        self._cba_workflows: List[Workflow] = None

    @property
    def url(self) -> str:
        """URL address to use for CDS API call.

        Returns:
            str: URL to CDS blueprintprocessor.

        """
        return f"{self._url}/api/v1/blueprint-model"

    @property
    def metadata(self) -> CbaMetadata:
        """Blueprint metadata.

        Data from TOSCA.meta file.

        Returns:
            CbaMetadata: Blueprint metadata object.

        """
        if not self._cba_metadata:
            with ZipFile(BytesIO(self.cba_file_bytes)) as cba_zip_file:
                self._cba_metadata = self.get_cba_metadata(cba_zip_file.read(self.TOSCA_META))
        return self._cba_metadata

    @property
    def mappings(self) -> MappingSet:
        """Blueprint mappings collection.

        Returns:
            MappingSet: Mappings collection.

        """
        if not self._cba_mappings:
            with ZipFile(BytesIO(self.cba_file_bytes)) as cba_zip_file:
                self._cba_mappings = self.get_mappings(cba_zip_file)
        return self._cba_mappings

    @property
    def workflows(self) -> List["Workflow"]:
        """Blueprint's workflows property.

        Returns:
            List[Workflow]: Blueprint's workflow list.

        """
        if not self._cba_workflows:
            with ZipFile(BytesIO(self.cba_file_bytes)) as cba_zip_file:
                self._cba_workflows = list(
                    self.get_workflows(cba_zip_file.read(self.metadata.entry_definitions))
                )
        return self._cba_workflows

    @classmethod
    def load_from_file(cls, cba_file_path: str) -> "Blueprint":
        """Load blueprint from file.

        Raises:
            FileError: File to load blueprint from doesn't exist.

        Returns:
            Blueprint: Blueprint object

        """
        try:
            with open(cba_file_path, "rb") as cba_file:
                return Blueprint(cba_file.read())
        except FileNotFoundError as exc:
            msg = "The requested file with a blueprint doesn't exist."
            raise FileError(msg) from exc

    def enrich(self) -> "Blueprint":
        """Call CDS API to get enriched blueprint file.

        Returns:
            Blueprint: Enriched blueprint object

        """
        response: "requests.Response" = self.send_message(
            "POST",
            "Enrich CDS blueprint",
            f"{self.url}/enrich",
            files={"file": self.cba_file_bytes},
            headers={},  # Leave headers empty to fill it correctly by `requests` library
            auth=self.auth
        )
        return Blueprint(response.content)

    def publish(self) -> None:
        """Publish blueprint."""
        self.send_message(
            "POST",
            "Publish CDS blueprint",
            f"{self.url}/publish",
            files={"file": self.cba_file_bytes},
            headers={},  # Leave headers empty to fill it correctly by `requests` library
            auth=self.auth
        )

    def deploy(self) -> None:
        """Deploy blueprint."""
        self.send_message(
            "POST",
            "Deploy CDS blueprint",
            f"{self.url}",
            files={"file": self.cba_file_bytes},
            headers={},  # Leave headers empty to fill it correctly by `requests` library
            auth=self.auth
        )

    def save(self, dest_file_path: str) -> None:
        """Save blueprint to file.

        Args:
            dest_file_path (str): Path of file where blueprint is going to be saved

        """
        with open(dest_file_path, "wb") as cba_file:
            cba_file.write(self.cba_file_bytes)

    def get_data_dictionaries(self) -> DataDictionarySet:
        """Get the generated data dictionaries required by blueprint.

        If mapping reqires other source than input it should be updated before upload to CDS.

        Returns:
            Generator[DataDictionary, None, None]: DataDictionary objects.

        """
        dd_set: DataDictionarySet = DataDictionarySet()
        for mapping in self.mappings:
            dd_set.add(DataDictionary(mapping.generate_data_dictionary()))
        return dd_set

    @staticmethod
    def get_cba_metadata(cba_tosca_meta_bytes: bytes) -> CbaMetadata:
        """Parse CBA TOSCA.meta file and get values from it.

        Args:
            cba_tosca_meta_bytes (bytes): TOSCA.meta file bytes.

        Raises:
            ValidationError: TOSCA Meta file has invalid format.

        Returns:
            CbaMetadata: Dataclass with CBA metadata

        """
        meta_dict: dict = yaml.safe_load(cba_tosca_meta_bytes)
        if not isinstance(meta_dict, dict):
            raise ValidationError("Invalid TOSCA Meta file")
        return CbaMetadata(
            tosca_meta_file_version=meta_dict.get("TOSCA-Meta-File-Version"),
            csar_version=meta_dict.get("CSAR-Version"),
            created_by=meta_dict.get("Created-By"),
            entry_definitions=meta_dict.get("Entry-Definitions"),
            template_name=meta_dict.get("Template-Name"),
            template_version=meta_dict.get("Template-Version"),
            template_tags=meta_dict.get("Template-Tags"),
        )

    @staticmethod
    def get_mappings_from_mapping_file(cba_mapping_file_bytes: bytes
                                       ) -> Generator[Mapping, None, None]:
        """Read mapping file and create Mappping object for it.

        Args:
            cba_mapping_file_bytes (bytes): CBA mapping file bytes.

        Yields:
            Generator[Mapping, None, None]: Mapping object.

        """
        mapping_file_json = json.loads(cba_mapping_file_bytes)
        for mapping in mapping_file_json:
            yield Mapping(
                name=mapping["name"],
                mapping_type=mapping["property"]["type"],
                dictionary_name=mapping["dictionary-name"],
                dictionary_sources=[mapping["dictionary-source"]],
            )

    def get_mappings(self, cba_zip_file: ZipFile) -> MappingSet:
        """Read mappings from CBA file.

        Search mappings in CBA file and create Mapping object for each of them.

        Args:
            cba_zip_file (ZipFile): CBA file to get mappings from.

        Returns:
            MappingSet: Mappings set object.

        """
        mapping_set = MappingSet()
        for info in cba_zip_file.infolist():
            if re.match(self.TEMPLATES_RE, info.filename):
                mapping_set.extend(
                    self.get_mappings_from_mapping_file(cba_zip_file.read(info.filename))
                )
        return mapping_set

    def get_workflows(self,
                      cba_entry_definitions_file_bytes: bytes) -> Generator[Workflow, None, None]:
        """Get worfklows from entry_definitions file.

        Parse entry_definitions file and create Workflow objects for workflows stored in.

        Args:
            cba_entry_definitions_file_bytes (bytes): entry_definition file.

        Yields:
            Generator[Workflow, None, None]: Workflow object.

        """
        entry_definitions_json: dict = json.loads(cba_entry_definitions_file_bytes)
        workflows: dict = entry_definitions_json.get("topology_template", {}).get("workflows", {})
        for workflow_name, workflow_data in workflows.items():
            yield Workflow(workflow_name, workflow_data, self)

    def get_workflow_by_name(self, workflow_name: str) -> Workflow:
        """Get workflow by name.

        If there is no workflow with given name `ParameterError` is going to be raised.

        Args:
            workflow_name (str): Name of the workflow

        Returns:
            Workflow: Workflow with given name

        """
        try:
            return next(filter(lambda workflow: workflow.name == workflow_name, self.workflows))
        except StopIteration:
            raise ParameterError("Workflow with given name does not exist")

<<<<<<< HEAD
    def get_resolved_template(self,  # pylint: disable=too-many-arguments
                              artifact_name: str,
                              resolution_key: Optional[str] = None,
                              resource_type: Optional[str] = None,
                              resource_id: Optional[str] = None,
                              occurrence: Optional[str] = None) -> Dict[str, str]:
=======
    def get_resolved_template(self, artifact_name: str, resolution_key: str) -> Dict[str, str]:
>>>>>>> f6454e39
        """Get resolved template for Blueprint.

        Args:
            artifact_name (str): Resolved template's artifact name
<<<<<<< HEAD
            resolution_key (Optional[str], optional): Resolved template's resolution key.
                Defaults to None.
            resource_type (Optional[str], optional): Resolved template's resource type.
                Defaults to None.
            resource_id (Optional[str], optional): Resolved template's resource ID.
                Defaults to None.
            occurrence: (Optional[str], optional): Resolved template's occurrence value.
                Defaults to None.
=======
            resolution_key (str): Resolved template's resolution key
>>>>>>> f6454e39

        Returns:
            Dict[str, str]: Resolved template

        """
<<<<<<< HEAD
        return ResolvedTemplate(blueprint=self,
                                artifact_name=artifact_name,
                                resolution_key=resolution_key,
                                resource_type=resource_type,
                                resource_id=resource_id,
                                occurrence=occurrence).get_resolved_template()

    def store_resolved_template(self,  # pylint: disable=too-many-arguments
                                artifact_name: str,
                                data: str,
                                resolution_key: Optional[str] = None,
                                resource_type: Optional[str] = None,
                                resource_id: Optional[str] = None) -> None:
=======
        return ResolvedTemplate(self, artifact_name, resolution_key).get_resolved_template()

    def store_resolved_template(self, artifact_name: str, resolution_key: str, data: str) -> None:
>>>>>>> f6454e39
        """Store resolved template for Blueprint.

        Args:
            artifact_name (str): Resolved template's artifact name
<<<<<<< HEAD
            data (str): Resolved template
            resolution_key (Optional[str], optional): Resolved template's resolution key.
                Defaults to None.
            resource_type (Optional[str], optional): Resolved template's resource type.
                Defaults to None.
            resource_id (Optional[str], optional): Resolved template's resource ID.
                Defaults to None.
        """
        ResolvedTemplate(blueprint=self,
                         artifact_name=artifact_name,
                         resolution_key=resolution_key,
                         resource_type=resource_type,
                         resource_id=resource_id).store_resolved_template(data)
=======
            resolution_key (str): Resolved template's resolution key
            data (str): Resolved template

        """
        ResolvedTemplate(self, artifact_name, resolution_key).store_resolved_template(data)
>>>>>>> f6454e39
<|MERGE_RESOLUTION|>--- conflicted
+++ resolved
@@ -364,13 +364,9 @@
                  artifact_name: Optional[str] = None,
                  resolution_key: Optional[str] = None,
                  resource_id: Optional[str] = None,
-<<<<<<< HEAD
                  resource_type: Optional[str] = None,
                  occurrence: Optional[str] = None,
                  response_format: str = "application/json") -> None:
-=======
-                 resource_type: Optional[str] = None) -> None:
->>>>>>> f6454e39
         """Init resolved template class instance.
 
         Args:
@@ -383,26 +379,17 @@
                 the resolution. Defaults to None.
             resource_type (Optional[str], optional): Resource Type associated
                 with the resolution. Defaults to None.
-<<<<<<< HEAD
             occurrence (Optional[str], optional): Occurrence of the template resolution (1-n).
                 Defaults to None.
             response_format (str): Expected format of the template being retrieved.
-                Default to "application/json".
-=======
->>>>>>> f6454e39
-
-        """
-        super().__init__()
-        self.blueprint: "Blueprint" = blueprint
+
+        """
         self.artifact_name: Optional[str] = artifact_name
         self.resolution_key: Optional[str] = resolution_key
         self.resource_id: Optional[str] = resource_id
         self.resource_type: Optional[str] = resource_type
-<<<<<<< HEAD
         self.occurrence: Optional[str] = occurrence
         self.response_format: str = response_format
-=======
->>>>>>> f6454e39
 
     @property
     def url(self) -> str:
@@ -430,13 +417,9 @@
             "artifactName": self.artifact_name,
             "resolutionKey": self.resolution_key,
             "resourceType": self.resource_type,
-<<<<<<< HEAD
             "resourceId": self.resource_id,
             "occurrence": self.occurrence,
             "format": self.response_format
-=======
-            "resourceId": self.resource_id
->>>>>>> f6454e39
         }.items())))
         return f"{self.url}?{params_dict}"
 
@@ -778,21 +761,16 @@
         except StopIteration:
             raise ParameterError("Workflow with given name does not exist")
 
-<<<<<<< HEAD
     def get_resolved_template(self,  # pylint: disable=too-many-arguments
                               artifact_name: str,
                               resolution_key: Optional[str] = None,
                               resource_type: Optional[str] = None,
                               resource_id: Optional[str] = None,
                               occurrence: Optional[str] = None) -> Dict[str, str]:
-=======
-    def get_resolved_template(self, artifact_name: str, resolution_key: str) -> Dict[str, str]:
->>>>>>> f6454e39
         """Get resolved template for Blueprint.
 
         Args:
             artifact_name (str): Resolved template's artifact name
-<<<<<<< HEAD
             resolution_key (Optional[str], optional): Resolved template's resolution key.
                 Defaults to None.
             resource_type (Optional[str], optional): Resolved template's resource type.
@@ -801,15 +779,11 @@
                 Defaults to None.
             occurrence: (Optional[str], optional): Resolved template's occurrence value.
                 Defaults to None.
-=======
-            resolution_key (str): Resolved template's resolution key
->>>>>>> f6454e39
 
         Returns:
             Dict[str, str]: Resolved template
 
         """
-<<<<<<< HEAD
         return ResolvedTemplate(blueprint=self,
                                 artifact_name=artifact_name,
                                 resolution_key=resolution_key,
@@ -823,16 +797,10 @@
                                 resolution_key: Optional[str] = None,
                                 resource_type: Optional[str] = None,
                                 resource_id: Optional[str] = None) -> None:
-=======
-        return ResolvedTemplate(self, artifact_name, resolution_key).get_resolved_template()
-
-    def store_resolved_template(self, artifact_name: str, resolution_key: str, data: str) -> None:
->>>>>>> f6454e39
         """Store resolved template for Blueprint.
 
         Args:
             artifact_name (str): Resolved template's artifact name
-<<<<<<< HEAD
             data (str): Resolved template
             resolution_key (Optional[str], optional): Resolved template's resolution key.
                 Defaults to None.
@@ -845,11 +813,4 @@
                          artifact_name=artifact_name,
                          resolution_key=resolution_key,
                          resource_type=resource_type,
-                         resource_id=resource_id).store_resolved_template(data)
-=======
-            resolution_key (str): Resolved template's resolution key
-            data (str): Resolved template
-
-        """
-        ResolvedTemplate(self, artifact_name, resolution_key).store_resolved_template(data)
->>>>>>> f6454e39
+                         resource_id=resource_id).store_resolved_template(data)