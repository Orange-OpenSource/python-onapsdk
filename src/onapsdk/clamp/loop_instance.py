--- conflicted
+++ resolved
@@ -71,16 +71,8 @@
                                               'Get loop status',
                                               url,
                                               cert=self.cert)
-<<<<<<< HEAD
 
         self.details = loop_details
-=======
-        if loop_details:
-            self.details = loop_details
-            time.sleep(CLAMP_UPDDATE_REFRESH_TIMER)
-        else:
-            raise ValueError("Couldn't get the appropriate status")
->>>>>>> f3db2e78
 
     @property
     def loop_schema(self) -> dict:
