--- conflicted
+++ resolved
@@ -98,16 +98,13 @@
             session = cls.__requests_retry_session()
             if cert:
                 session.cert = cert
-<<<<<<< HEAD
+            OnapService._set_basic_auth_if_needed(basic_auth, session)
 
             cls._logger.debug("[%s][%s] sent header: %s", cls.server, action,
                               headers)
             cls._logger.debug("[%s][%s] url used: %s", cls.server, action, url)
             cls._logger.debug("[%s][%s] data sent: %s", cls.server, action,
                               data)
-=======
-            OnapService._set_basic_auth_if_needed(basic_auth, session)
->>>>>>> f3db2e78
 
             response = session.request(method,
                                        url,
@@ -116,14 +113,17 @@
                                        proxies=cls.proxy,
                                        **kwargs)
 
-            cls._logger.info("[%s][%s] response code: %s", cls.server, action,
-                             response.status_code)
-            cls._logger.debug("[%s][%s] response: %s", cls.server, action,
-                              response.text)
+            cls._logger.info(
+                "[%s][%s] response code: %s",
+                cls.server, action,
+                response.status_code if response is not None else "n/a")
+            cls._logger.debug(
+                "[%s][%s] response: %s",
+                cls.server, action,
+                response.text if response is not None else "n/a")
 
             response.raise_for_status()
             return response
-<<<<<<< HEAD
 
         except HTTPError as cause:
             cls._logger.error("[%s][%s] API returned and error: %s",
@@ -154,28 +154,6 @@
             raise RequestError(msg)
 
         raise exception
-=======
-        except requests.HTTPError as http_err:
-            cls._logger.error("[%s][%s] response code: %s", cls.server, action,
-                              http_err.response.status_code if http_err.response is not None \
-                                  else "n/a")
-            cls._logger.error("[%s][%s] response: %s", cls.server, action,
-                              http_err.response.text if http_err.response is not None \
-                                  else "n/a")
-        except requests.RequestException as err:
-            cls._logger.error("[%s][%s] Failed to perform: %s", cls.server,
-                              action, err)
-        # We are passing here only if we catched an error
-        cls._logger.error("[%s][%s] sent header: %s", cls.server, action,
-                          headers)
-        cls._logger.error("[%s][%s] url used: %s", cls.server, action, url)
-        cls._logger.error("[%s][%s] data sent: %s", cls.server, action, data)
-        # if specific exception predefined
-        # for the given service, raise it
-        if exception:
-            raise exception
-        return None
->>>>>>> f3db2e78
 
     @classmethod
     def _set_basic_auth_if_needed(cls, basic_auth, session):
