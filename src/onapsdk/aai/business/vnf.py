"""Vnf instance module."""

from typing import Iterable, Iterator

from onapsdk.exceptions import ResourceNotFound
from onapsdk.so.deletion import VnfDeletionRequest
from onapsdk.so.instantiation import VfModuleInstantiation

from .instance import Instance
from .vf_module import VfModuleInstance


class VnfInstance(Instance):  # pylint: disable=too-many-instance-attributes
    """VNF Instance class."""

    def __init__(self,  # pylint: disable=too-many-arguments, too-many-locals
                 service_instance: "ServiceInstance",
                 vnf_id: str,
                 vnf_type: str,
                 in_maint: bool,
                 is_closed_loop_disabled: bool,
                 vnf_name: str = None,
                 service_id: str = None,
                 regional_resource_zone: str = None,
                 prov_status: str = None,
                 operational_status: str = None,
                 equipment_role: str = None,
                 orchestration_status: str = None,
                 vnf_package_name: str = None,
                 vnf_discriptor_name: str = None,
                 job_id: str = None,
                 heat_stack_id: str = None,
                 mso_catalog_key: str = None,
                 management_option: str = None,
                 ipv4_oam_address: str = None,
                 ipv4_loopback0_address: str = None,
                 nm_lan_v6_address: str = None,
                 management_v6_address: str = None,
                 vcpu: int = None,
                 vcpu_units: str = None,
                 vmemory: int = None,
                 vmemory_units: str = None,
                 vdisk: int = None,
                 vdisk_units: str = None,
                 nshd: int = None,
                 nvm: int = None,
                 nnet: int = None,
                 resource_version: str = None,
                 encrypted_access_flag: bool = None,
                 model_invariant_id: str = None,
                 model_version_id: str = None,
                 persona_model_version: str = None,
                 model_customization_id: str = None,
                 widget_model_id: str = None,
                 widget_model_version: str = None,
                 as_number: str = None,
                 regional_resource_subzone: str = None,
                 nf_type: str = None,
                 nf_function: str = None,
                 nf_role: str = None,
                 nf_naming_code: str = None,
                 selflink: str = None,
                 ipv4_oam_gateway_address: str = None,
                 ipv4_oam_gateway_address_prefix_length: int = None,
                 vlan_id_outer: int = None,
                 nm_profile_name: str = None) -> None:
        """Vnf instance object initialization.

        Args:
            vnf_id (str): Unique id of VNF. This is unique across the graph.
            vnf_type (str): String capturing type of vnf, that was intended to identify
                the ASDC resource. This field has been overloaded in service-specific ways and
                clients should expect changes to occur in the future to this field as ECOMP
                matures.
            in_maint (bool): used to indicate whether or not this object is in maintenance mode
                (maintenance mode = true). This field (in conjunction with prov-status)
                is used to suppress alarms and vSCL on VNFs/VMs.
            is_closed_loop_disabled (bool): used to indicate whether closed loop function is
                enabled on this node
            vnf_name (str, optional): Name of VNF. Defaults to None.
            service_id (str, optional): Unique identifier of service, does not necessarily map to
                ASDC service models. Defaults to None.
            regional_resource_zone (str, optional): Regional way of organizing pservers, source of
                truth should define values. Defaults to None.
            prov_status (str, optional): Trigger for operational monitoring of this resource by
                Service Assurance systems. Defaults to None.
            operational_status (str, optional): Indicator for whether the resource is considered
                operational. Valid values are in-service-path and out-of-service-path.
                Defaults to None.
            equipment_role (str, optional): Client should send valid enumerated value.
                Defaults to None.
            orchestration_status (str, optional): Orchestration status of this VNF, used by MSO.
                Defaults to None.
            vnf_package_name (str, optional): vnf package name. Defaults to None.
            vnf_discriptor_name (str, optional): vnf discriptor name. Defaults to None.
            job_id (str, optional): job id corresponding to vnf. Defaults to None.
            heat_stack_id (str, optional): Heat stack id corresponding to this instance,
                managed by MSO. Defaults to None.
            mso_catalog_key (str, optional): Corresponds to the SDN-C catalog id used to
                configure this VCE. Defaults to None.
            management_option (str, optional): identifier of managed customer. Defaults to None.
            ipv4_oam_address (str, optional): Address tail-f uses to configure generic-vnf,
                also used for troubleshooting and is IP used for traps generated by generic-vnf.
                Defaults to None.
            ipv4_loopback0_address (str, optional): v4 Loopback0 address. Defaults to None.
            nm_lan_v6_address (str, optional): v6 Loopback address. Defaults to None.
            management_v6_address (str, optional): v6 management address. Defaults to None.
            vcpu (int, optional): number of vcpus ordered for this instance of VNF,
                used for VNFs with no vservers/flavors, to be used only by uCPE. Defaults to None.
            vcpu_units (str, optional): units associated with vcpu, used for VNFs with no
                vservers/flavors, to be used only by uCPE. Defaults to None.
            vmemory (int, optional): number of GB of memory ordered for this instance of VNF,
                used for VNFs with no vservers/flavors, to be used only by uCPE. Defaults to None.
            vmemory_units (str, optional): units associated with vmemory, used for VNFs with
                no vservers/flavors, to be used only by uCPE. Defaults to None.
            vdisk (int, optional): number of vdisks ordered for this instance of VNF,
                used for VNFs with no vservers/flavors, to be used only uCPE. Defaults to None.
            vdisk_units (str, optional): units associated with vdisk, used for VNFs with
                no vservers/flavors, to be used only by uCPE. Defaults to None.
            nshd (int, optional): number of associated SHD in vnf. Defaults to None.
            nvm (int, optional): number of vms in vnf. Defaults to None.
            nnet (int, optional): number of network in vnf. Defaults to None.
            resource_version (str, optional): Used for optimistic concurrency.
                Must be empty on create, valid on update and delete. Defaults to None.
            encrypted_access_flag (bool, optional): indicates whether generic-vnf access uses SSH.
                Defaults to None.
            model_invariant_id (str, optional): the ASDC model id for this resource or
                service model. Defaults to None.
            model_version_id (str, optional): the ASDC model version for this resource or
                service model. Defaults to None.
            persona_model_version (str, optional): the ASDC model version for this resource or
                service model. Defaults to None.
            model_customization_id (str, optional): captures the id of all the configuration used
                to customize the resource for the service. Defaults to None.
            widget_model_id (str, optional): the ASDC data dictionary widget model. This maps
                directly to the A&AI widget. Defaults to None.
            widget_model_version (str, optional): the ASDC data dictionary version of
                the widget model.This maps directly to the A&AI version of the widget.
                Defaults to None.
            as_number (str, optional): as-number of the VNF. Defaults to None.
            regional_resource_subzone (str, optional): represents sub zone of the rr plane.
                Defaults to None.
            nf_type (str, optional): Generic description of the type of NF. Defaults to None.
            nf_function (str, optional): English description of Network function that
                the specific VNF deployment is providing. Defaults to None.
            nf_role (str, optional): role in the network that this model will be providing.
                Defaults to None.
            nf_naming_code (str, optional): string assigned to this model used for naming purposes.
                Defaults to None.
            selflink (str, optional): Path to the controller object. Defaults to None.
            ipv4_oam_gateway_address (str, optional): Gateway address. Defaults to None.
            ipv4_oam_gateway_address_prefix_length (int, optional): Prefix length for oam-address.
                Defaults to None.
            vlan_id_outer (int, optional): Temporary location for S-TAG to get to VCE.
                Defaults to None.
            nm_profile_name (str, optional): Network Management profile of this VNF.
                Defaults to None.

        """
        super().__init__(resource_version=resource_version,
                         model_invariant_id=model_invariant_id,
                         model_version_id=model_version_id)
        self.service_instance: "ServiceInstance" = service_instance
        self.vnf_id: str = vnf_id
        self.vnf_type: str = vnf_type
        self.in_maint: bool = in_maint
        self.is_closed_loop_disabled: bool = is_closed_loop_disabled
        self.vnf_name: str = vnf_name
        self.service_id: str = service_id
        self.regional_resource_zone: str = regional_resource_zone
        self.prov_status: str = prov_status
        self.operational_status: str = operational_status
        self.equipment_role: str = equipment_role
        self.orchestration_status: str = orchestration_status
        self.vnf_package_name: str = vnf_package_name
        self.vnf_discriptor_name: str = vnf_discriptor_name
        self.job_id: str = job_id
        self.heat_stack_id: str = heat_stack_id
        self.mso_catalog_key: str = mso_catalog_key
        self.management_option: str = management_option
        self.ipv4_oam_address: str = ipv4_oam_address
        self.ipv4_loopback0_address: str = ipv4_loopback0_address
        self.nm_lan_v6_address: str = nm_lan_v6_address
        self.management_v6_address: str = management_v6_address
        self.vcpu: int = vcpu
        self.vcpu_units: str = vcpu_units
        self.vmemory: int = vmemory
        self.vmemory_units: str = vmemory_units
        self.vdisk: int = vdisk
        self.vdisk_units: str = vdisk_units
        self.nshd: int = nshd
        self.nvm: int = nvm
        self.nnet: int = nnet
        self.encrypted_access_flag: bool = encrypted_access_flag
        self.model_customization_id: str = model_customization_id
        self.as_number: str = as_number
        self.regional_resource_subzone: str = regional_resource_subzone
        self.nf_type: str = nf_type
        self.nf_function: str = nf_function
        self.nf_role: str = nf_role
        self.nf_naming_code: str = nf_naming_code
        self.selflink: str = selflink
        self.ipv4_oam_gateway_address: str = ipv4_oam_gateway_address
        self.ipv4_oam_gateway_address_prefix_length: int = ipv4_oam_gateway_address_prefix_length
        self.vlan_id_outer: int = vlan_id_outer
        self.nm_profile_name: str = nm_profile_name
        self.persona_model_version: str = persona_model_version
        self.widget_model_id: str = widget_model_id
        self.widget_model_version: str = widget_model_version

        self._vnf: "Vnf" = None

    def __repr__(self) -> str:
        """Vnf instance object representation.

        Returns:
            str: Human readable vnf instance representation

        """
        return (f"VnfInstance(vnf_id={self.vnf_id}, vnf_type={self.vnf_type}, "
                f"in_maint={self.in_maint}, "
                f"is_closed_loop_disabled={self.is_closed_loop_disabled})")

    @property
    def url(self) -> str:
        """Vnf instance url.

        Returns:
            str: VnfInstance url

        """
        return f"{self.base_url}{self.api_version}/network/generic-vnfs/generic-vnf/{self.vnf_id}"

    @property
    def vf_modules(self) -> Iterator[VfModuleInstance]:
        """Vf modules associated with vnf instance.

        Yields:
            VfModuleInstance: VfModuleInstance associated with VnfInstance

        """
        for vf_module in self.send_message_json("GET",
                                                f"GET VNF {self.vnf_name} VF modules",
                                                f"{self.url}/vf-modules").get("vf-module", []):
            yield VfModuleInstance.create_from_api_response(vf_module, self)

    @property
    def vnf(self) -> "Vnf":
        """Vnf associated with that vnf instance.

        Raises:
            ResourceNotFound: Could not find VNF for that VNF instance

        Returns:
            Vnf: Vnf object associated with vnf instance

        """
        if not self._vnf:
<<<<<<< HEAD
            for vnf in self.service_instance.service_subscription.sdc_service.vnfs:
                if vnf.model_version_id == self.model_version_id:
=======
            for vnf in self.service_instance.sdc_service.vnfs:
                if vnf.metadata["UUID"] == self.model_version_id:
>>>>>>> aa96a921
                    self._vnf = vnf
                    return self._vnf

            msg = (
                f'Could not find VNF for the VNF instance'
                f' with model version ID "{self.model_version_id}"'
            )
            raise ResourceNotFound(msg)
        return self._vnf

    @classmethod
    def create_from_api_response(cls, api_response: dict,
                                 service_instance: "ServiceInstance") -> "VnfInstance":
        """Create vnf instance object using HTTP API response dictionary.

        Returns:
            VnfInstance: VnfInstance object

        """
        return cls(service_instance=service_instance,
                   vnf_id=api_response.get("vnf-id"),
                   vnf_type=api_response.get("vnf-type"),
                   in_maint=api_response.get("in-maint"),
                   is_closed_loop_disabled=api_response.get("is-closed-loop-disabled"),
                   vnf_name=api_response.get("vnf-name"),
                   service_id=api_response.get("service-id"),
                   regional_resource_zone=api_response.get("regional-resource-zone"),
                   prov_status=api_response.get("prov-status"),
                   operational_status=api_response.get("operational-status"),
                   equipment_role=api_response.get("equipment-role"),
                   orchestration_status=api_response.get("orchestration-status"),
                   vnf_package_name=api_response.get("vnf-package-name"),
                   vnf_discriptor_name=api_response.get("vnf-discriptor-name"),
                   job_id=api_response.get("job-id"),
                   heat_stack_id=api_response.get("heat-stack-id"),
                   mso_catalog_key=api_response.get("mso-catalog-key"),
                   management_option=api_response.get("management-option"),
                   ipv4_oam_address=api_response.get("ipv4-oam-address"),
                   ipv4_loopback0_address=api_response.get("ipv4-loopback0-address"),
                   nm_lan_v6_address=api_response.get("nm-lan-v6-address"),
                   management_v6_address=api_response.get("management-v6-address"),
                   vcpu=api_response.get("vcpu"),
                   vcpu_units=api_response.get("vcpu-units"),
                   vmemory=api_response.get("vmemory"),
                   vmemory_units=api_response.get("vmemory-units"),
                   vdisk=api_response.get("vdisk"),
                   vdisk_units=api_response.get("vdisk-units"),
                   nshd=api_response.get("nshd"),
                   nvm=api_response.get("nvm"),
                   nnet=api_response.get("nnet"),
                   resource_version=api_response.get("resource-version"),
                   model_invariant_id=api_response.get("model-invariant-id"),
                   model_version_id=api_response.get("model-version-id"),
                   encrypted_access_flag=api_response.get("encrypted-access-flag"),
                   persona_model_version=api_response.get("persona-model-version"),
                   model_customization_id=api_response.get("model-customization-id"),
                   widget_model_id=api_response.get("widget-model-id"),
                   widget_model_version=api_response.get("widget-model-version"),
                   as_number=api_response.get("as-number"),
                   regional_resource_subzone=api_response.get("regional-resource-subzone"),
                   nf_type=api_response.get("nf-type"),
                   nf_function=api_response.get("nf-function"),
                   nf_role=api_response.get("nf-role"),
                   nf_naming_code=api_response.get("nf-naming-code"),
                   selflink=api_response.get("selflink"),
                   ipv4_oam_gateway_address=api_response.get("ipv4-oam-gateway-address"),
                   ipv4_oam_gateway_address_prefix_length=\
                       api_response.get("ipv4-oam-gateway-address-prefix-length"),
                   vlan_id_outer=api_response.get("vlan-id-outer"),
                   nm_profile_name=api_response.get("nm-profile-name"))

    def add_vf_module(self,  # pylint: disable=too-many-arguments
                      vf_module: "VfModule",
                      cloud_region: "CloudRegion" = None,
                      tenant: "Tenant" = None,
                      vf_module_instance_name: str = None,
                      vnf_parameters: Iterable["InstantiationParameter"] = None,
                      use_preload: bool = True
                      ) -> "VfModuleInstantiation":
        """Instantiate vf module for that VNF instance.

        Args:
            vf_module (VfModule): VfModule to instantiate
            cloud_region (CloudRegion, optional): Cloud region to use in instantiation request.
                Defaults to None.
                THAT PROPERTY WILL BE REQUIRED IN ONE OF THE FUTURE RELEASE. REFACTOR YOUR CODE
                TO USE IT!.
            tenant (Tenant, optional): Tenant to use in instnatiation request.
                Defaults to None.
                THAT PROPERTY WILL BE REQUIRED IN ONE OF THE FUTURE RELEASE. REFACTOR YOUR CODE
                TO USE IT!.
            vf_module_instance_name (str, optional): VfModule instance name. Defaults to None.
            vnf_parameters (Iterable[InstantiationParameter], optional): InstantiationParameter
                to use for preloading or to be passed as "userParams". Defaults to None.
            use_preload (bool, optional): Based on this flag InstantiationParameters are passed
                in preload or as "userParam" in the request. Defaults to True

        Returns:
            VfModuleInstantiation: VfModuleInstantiation request object

        """
        return VfModuleInstantiation.instantiate_ala_carte(
            vf_module,
            self,
            cloud_region=cloud_region,
            tenant=tenant,
            vf_module_instance_name=vf_module_instance_name,
            vnf_parameters=vnf_parameters,
            use_preload=use_preload
        )

    def delete(self, a_la_carte: bool = True) -> "VnfDeletionRequest":
        """Create VNF deletion request.

        Send request to delete VNF instance

        Args:
            a_la_carte (boolean): deletion mode

        Returns:
            VnfDeletionRequest: Deletion request

        """
        self._logger.debug("Delete %s VNF", self.vnf_id)
        return VnfDeletionRequest.send_request(self, a_la_carte)<|MERGE_RESOLUTION|>--- conflicted
+++ resolved
@@ -256,13 +256,8 @@
 
         """
         if not self._vnf:
-<<<<<<< HEAD
-            for vnf in self.service_instance.service_subscription.sdc_service.vnfs:
+            for vnf in self.service_instance.sdc_service.vnfs:
                 if vnf.model_version_id == self.model_version_id:
-=======
-            for vnf in self.service_instance.sdc_service.vnfs:
-                if vnf.metadata["UUID"] == self.model_version_id:
->>>>>>> aa96a921
                     self._vnf = vnf
                     return self._vnf
 
